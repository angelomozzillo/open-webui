{
	"'s', 'm', 'h', 'd', 'w' or '-1' for no expiration.": "'s', 'm', 'h', 'd', 'w' 或 '-1' 表示无过期时间。",
	"(Beta)": "（测试版）",
	"(e.g. `sh webui.sh --api`)": "（例如 `sh webui.sh --api`）",
	"(latest)": "",
	"{{modelName}} is thinking...": "{{modelName}} 正在思考...",
	"{{user}}'s Chats": "",
	"{{webUIName}} Backend Required": "需要 {{webUIName}} 后端",
	"a user": "用户",
	"About": "关于",
	"Account": "账户",
	"Accurate information": "",
	"Add a model": "添加模型",
	"Add a model tag name": "添加模型标签名称",
	"Add a short description about what this modelfile does": "为这个模型文件添加一段简短的描述",
	"Add a short title for this prompt": "为这个提示词添加一个简短的标题",
	"Add a tag": "添加标签",
	"Add Docs": "添加文档",
	"Add Files": "添加文件",
	"Add message": "添加消息",
	"Add Model": "",
	"Add Tags": "添加标签",
	"Adjusting these settings will apply changes universally to all users.": "调整这些设置将会对所有用户应用更改。",
	"admin": "管理员",
	"Admin Panel": "管理员面板",
	"Admin Settings": "管理员设置",
	"Advanced Parameters": "高级参数",
	"all": "所有",
	"All Users": "所有用户",
	"Allow": "允许",
	"Allow Chat Deletion": "允许删除聊天记录",
	"alphanumeric characters and hyphens": "字母数字字符和连字符",
	"Already have an account?": "已经有账户了吗？",
	"an assistant": "助手",
	"and": "和",
	"API Base URL": "API 基础 URL",
	"API Key": "API 密钥",
	"API Key created.": "",
	"API keys": "",
	"API RPM": "API RPM",
	"Archive": "",
	"Archived Chats": "",
	"are allowed - Activate this command by typing": "允许 - 通过输入来激活这个命令",
	"Are you sure?": "你确定吗？",
	"Attention to detail": "",
	"Audio": "音频",
	"Auto-playback response": "自动播放回应",
	"Auto-send input after 3 sec.": "3秒后自动发送输入",
	"AUTOMATIC1111 Base URL": "AUTOMATIC1111 基础 URL",
	"AUTOMATIC1111 Base URL is required.": "需要 AUTOMATIC1111 基础 URL。",
	"available!": "可用！",
	"Back": "返回",
	"Bad Response": "",
	"Being lazy": "",
	"Builder Mode": "构建模式",
	"Cancel": "取消",
	"Categories": "分类",
	"Change Password": "更改密码",
	"Chat": "聊天",
	"Chat History": "聊天历史",
	"Chat History is off for this browser.": "此浏览器已关闭聊天历史功能。",
	"Chats": "聊天",
	"Check Again": "再次检查",
	"Check for updates": "检查更新",
	"Checking for updates...": "正在检查更新...",
	"Choose a model before saving...": "保存前选择一个模型...",
	"Chunk Overlap": "块重叠(Chunk Overlap)",
	"Chunk Params": "块参数(Chunk Params)",
	"Chunk Size": "块大小(Chunk Size)",
	"Click here for help.": "点击这里获取帮助。",
	"Click here to check other modelfiles.": "点击这里检查其他模型文件。",
	"Click here to select": "点击这里选择",
	"Click here to select documents.": "点击这里选择文档。",
	"click here.": "点击这里。",
	"Click on the user role button to change a user's role.": "点击用户角色按钮以更改用户的角色。",
	"Close": "关闭",
	"Collection": "收藏",
	"ComfyUI": "",
	"ComfyUI Base URL": "",
	"ComfyUI Base URL is required.": "",
	"Command": "命令",
	"Confirm Password": "确认密码",
	"Connections": "连接",
	"Content": "内容",
	"Context Length": "上下文长度",
	"Continue Response": "",
	"Conversation Mode": "对话模式",
	"Copied shared chat URL to clipboard!": "",
	"Copy": "",
	"Copy last code block": "复制最后一个代码块",
	"Copy last response": "复制最后一次回复",
	"Copy Link": "",
	"Copying to clipboard was successful!": "复制到剪贴板成功！",
	"Create a concise, 3-5 word phrase as a header for the following query, strictly adhering to the 3-5 word limit and avoiding the use of the word 'title':": "为以下查询创建一个简洁的、3-5个词的短语作为标题，严格遵守3-5个词的限制并避免使用“标题”一词：",
	"Create a modelfile": "创建模型文件",
	"Create Account": "创建账户",
	"Created at": "创建于",
	"Created At": "",
	"Current Model": "当前模型",
	"Current Password": "当前密码",
	"Custom": "自定义",
	"Customize Ollama models for a specific purpose": "定制特定用途的Ollama模型",
	"Dark": "暗色",
	"Database": "数据库",
	"DD/MM/YYYY HH:mm": "DD/MM/YYYY HH:mm",
	"Default": "默认",
	"Default (Automatic1111)": "默认（Automatic1111）",
	"Default (SentenceTransformers)": "",
	"Default (Web API)": "默认（Web API）",
	"Default model updated": "默认模型已更新",
	"Default Prompt Suggestions": "默认提示词建议",
	"Default User Role": "默认用户角色",
	"delete": "删除",
	"Delete": "",
	"Delete a model": "删除一个模型",
	"Delete chat": "删除聊天",
	"Delete Chat": "",
	"Delete Chats": "删除聊天记录",
	"Delete User": "",
	"Deleted {{deleteModelTag}}": "已删除{{deleteModelTag}}",
	"Deleted {{tagName}}": "",
	"Description": "描述",
	"Didn't fully follow instructions": "",
	"Disabled": "禁用",
	"Discover a modelfile": "探索模型文件",
	"Discover a prompt": "探索提示词",
	"Discover, download, and explore custom prompts": "发现、下载并探索自定义提示词",
	"Discover, download, and explore model presets": "发现、下载并探索模型预设",
	"Display the username instead of You in the Chat": "在聊天中显示用户名而不是“你”",
	"Document": "文档",
	"Document Settings": "文档设置",
	"Documents": "文档",
	"does not make any external connections, and your data stays securely on your locally hosted server.": "不进行任何外部连接，您的数据安全地存储在您的本地服务器上。",
	"Don't Allow": "不允许",
	"Don't have an account?": "没有账户？",
	"Don't like the style": "",
	"Download": "",
	"Download Database": "下载数据库",
	"Drop any files here to add to the conversation": "拖动文件到此处以添加到对话中",
	"e.g. '30s','10m'. Valid time units are 's', 'm', 'h'.": "例如 '30s','10m'。有效的时间单位是's', 'm', 'h'。",
	"Edit": "",
	"Edit Doc": "编辑文档",
	"Edit User": "编辑用户",
	"Email": "电子邮件",
	"Embedding Model Engine": "",
	"Embedding model set to \"{{embedding_model}}\"": "",
	"Enable Chat History": "启用聊天历史",
	"Enable New Sign Ups": "启用新注册",
	"Enabled": "启用",
	"Enter {{role}} message here": "在此处输入 {{role}} 信息",
	"Enter Chunk Overlap": "输入块重叠(Chunk Overlap)",
	"Enter Chunk Size": "输入块大小(Chunk Size)",
	"Enter Image Size (e.g. 512x512)": "输入图片大小(例如 512x512)",
	"Enter LiteLLM API Base URL (litellm_params.api_base)": "输入 LiteLLM API 基本 URL (litellm_params.api_base)",
	"Enter LiteLLM API Key (litellm_params.api_key)": "输入 LiteLLM API 密匙 (litellm_params.api_key)",
	"Enter LiteLLM API RPM (litellm_params.rpm)": "输入 LiteLLM API 速率限制 (litellm_params.rpm)",
	"Enter LiteLLM Model (litellm_params.model)": "输入 LiteLLM 模型 (litellm_params.model)",
	"Enter Max Tokens (litellm_params.max_tokens)": "输入模型的 Max Tokens (litellm_params.max_tokens)",
	"Enter model tag (e.g. {{modelTag}})": "输入模型标签(例如{{modelTag}})",
	"Enter Number of Steps (e.g. 50)": "输入步数(例如50)",
	"Enter Relevance Threshold": "",
	"Enter stop sequence": "输入停止序列",
	"Enter Top K": "输入 Top K",
	"Enter URL (e.g. http://127.0.0.1:7860/)": "输入 URL (例如 http://127.0.0.1:7860/)",
	"Enter Your Email": "输入您的电子邮件",
	"Enter Your Full Name": "输入您的全名",
	"Enter Your Password": "输入您的密码",
	"Experimental": "实验性",
	"Export All Chats (All Users)": "导出所有聊天（所有用户）",
	"Export Chats": "导出聊天",
	"Export Documents Mapping": "导出文档映射",
	"Export Modelfiles": "导出模型文件",
	"Export Prompts": "导出提示词",
	"Failed to create API Key.": "",
	"Failed to read clipboard contents": "无法读取剪贴板内容",
	"Feel free to add specific details": "",
	"File Mode": "文件模式",
	"File not found.": "文件未找到。",
	"Fingerprint spoofing detected: Unable to use initials as avatar. Defaulting to default profile image.": "",
	"Fluidly stream large external response chunks": "",
	"Focus chat input": "聚焦聊天输入",
	"Followed instructions perfectly": "",
	"Format your variables using square brackets like this:": "使用这样的方括号格式化你的变量：",
	"From (Base Model)": "来自（基础模型）",
	"Full Screen Mode": "全屏模式",
	"General": "通用",
	"General Settings": "通用设置",
	"Generation Info": "",
	"Good Response": "",
	"has no conversations.": "",
	"Hello, {{name}}": "你好，{{name}}",
	"Hide": "隐藏",
	"Hide Additional Params": "隐藏额外参数",
	"How can I help you today?": "我今天能帮你做什么？",
	"Hybrid Search": "",
	"Image Generation (Experimental)": "图像生成（实验性）",
	"Image Generation Engine": "图像生成引擎",
	"Image Settings": "图像设置",
	"Images": "图像",
	"Import Chats": "导入聊天",
	"Import Documents Mapping": "导入文档映射",
	"Import Modelfiles": "导入模型文件",
	"Import Prompts": "导入提示",
	"Include `--api` flag when running stable-diffusion-webui": "运行stable-diffusion-webui时包含`--api`标志",
	"Interface": "界面",
	"join our Discord for help.": "加入我们的Discord寻求帮助。",
	"JSON": "JSON",
	"JWT Expiration": "JWT过期",
	"JWT Token": "JWT令牌",
	"Keep Alive": "保持活动",
	"Keyboard shortcuts": "键盘快捷键",
	"Language": "语言",
	"Last Active": "",
	"Light": "浅色",
	"Listening...": "监听中...",
	"LLMs can make mistakes. Verify important information.": "LLM可能会生成错误信息，请验证重要信息。",
	"Made by OpenWebUI Community": "由OpenWebUI社区制作",
	"Make sure to enclose them with": "确保将它们包含在内",
	"Manage LiteLLM Models": "管理LiteLLM模型",
	"Manage Models": "管理模型",
	"Manage Ollama Models": "管理Ollama模型",
	"Max Tokens": "最大令牌数",
	"Maximum of 3 models can be downloaded simultaneously. Please try again later.": "最多可以同时下载3个模型，请稍后重试。",
	"Mirostat": "Mirostat",
	"Mirostat Eta": "Mirostat Eta",
	"Mirostat Tau": "Mirostat Tau",
	"MMMM DD, YYYY": "MMMM DD, YYYY",
	"MMMM DD, YYYY HH:mm": "",
	"Model '{{modelName}}' has been successfully downloaded.": "模型'{{modelName}}'已成功下载。",
	"Model '{{modelTag}}' is already in queue for downloading.": "模型'{{modelTag}}'已在下载队列中。",
	"Model {{modelId}} not found": "未找到模型{{modelId}}",
	"Model {{modelName}} already exists.": "模型{{modelName}}已存在。",
	"Model filesystem path detected. Model shortname is required for update, cannot continue.": "",
	"Model Name": "模型名称",
	"Model not selected": "未选择模型",
	"Model Tag Name": "模型标签名称",
	"Model Whitelisting": "白名单模型",
	"Model(s) Whitelisted": "模型已加入白名单",
	"Modelfile": "模型文件",
	"Modelfile Advanced Settings": "模型文件高级设置",
	"Modelfile Content": "模型文件内容",
	"Modelfiles": "模型文件",
	"Models": "模型",
	"More": "",
	"My Documents": "我的文档",
	"My Modelfiles": "我的模型文件",
	"My Prompts": "我的提示词",
	"Name": "名称",
	"Name Tag": "名称标签",
	"Name your modelfile": "命名你的模型文件",
	"New Chat": "新聊天",
	"New Password": "新密码",
	"Not factually correct": "",
	"Not sure what to add?": "不确定要添加什么？",
	"Not sure what to write? Switch to": "不确定写什么？切换到",
	"Notifications": "桌面通知",
	"Off": "关闭",
	"Okay, Let's Go!": "好的，我们开始吧！",
	"OLED Dark": "",
	"Ollama": "",
	"Ollama Base URL": "Ollama 基础 URL",
	"Ollama Version": "Ollama 版本",
	"On": "开",
	"Only": "仅",
	"Only alphanumeric characters and hyphens are allowed in the command string.": "命令字符串中只允许使用英文字母，数字(0-9)以及连字符(-)。",
	"Oops! Hold tight! Your files are still in the processing oven. We're cooking them up to perfection. Please be patient and we'll let you know once they're ready.": "哎呀！请稍等！您的文件仍在处理中。我们正在将它们做得尽善尽美，请耐心等待，一旦准备好我们会通知您。",
	"Oops! Looks like the URL is invalid. Please double-check and try again.": "哎呀！看起来 URL 无效。请仔细检查后再试一次。",
	"Oops! You're using an unsupported method (frontend only). Please serve the WebUI from the backend.": "哎呀！您正在使用不支持的方法（仅限前端）。请从后端提供 WebUI。",
	"Open": "打开",
	"Open AI": "Open AI",
	"Open AI (Dall-E)": "Open AI (Dall-E)",
	"Open new chat": "打开新聊天",
	"OpenAI": "",
	"OpenAI API": "OpenAI API",
	"OpenAI API Config": "",
	"OpenAI API Key is required.": "需要 OpenAI API 密钥。",
	"OpenAI URL/Key required.": "",
	"or": "或",
	"Other": "",
	"Parameters": "参数",
	"Password": "密码",
	"PDF document (.pdf)": "",
	"PDF Extract Images (OCR)": "PDF图像处理(使用OCR)",
	"pending": "待定",
	"Permission denied when accessing microphone: {{error}}": "访问麦克风时权限被拒绝：{{error}}",
<<<<<<< HEAD
	"Plain text (.txt)": "",
	"Playground": "Playground",
	"Positive attitude": "",
	"Profile Image": "",
	"Prompt (e.g. Tell me a fun fact about the Roman Empire)": "",
=======
	"Playground": "AI 对话游乐场",
	"Archived Chats": "聊天记录存档",
	"Profile": "个人资料",
>>>>>>> c7fa024b
	"Prompt Content": "提示词内容",
	"Prompt suggestions": "提示词建议",
	"Prompts": "提示词",
	"Pull a model from Ollama.com": "从 Ollama.com 拉取一个模型",
	"Pull Progress": "拉取进度",
	"Query Params": "查询参数",
	"RAG Template": "RAG 模板",
	"Raw Format": "原始格式",
	"Read Aloud": "",
	"Record voice": "录音",
	"Redirecting you to OpenWebUI Community": "正在将您重定向到 OpenWebUI 社区",
	"Refused when it shouldn't have": "",
	"Regenerate": "",
	"Release Notes": "发布说明",
	"Relevance Threshold": "",
	"Remove": "",
	"Repeat Last N": "重复最后 N 次",
	"Repeat Penalty": "重复惩罚",
	"Request Mode": "请求模式",
	"Reranking model set to \"{{reranking_model}}\"": "",
	"Reset Vector Storage": "重置向量存储",
	"Response AutoCopy to Clipboard": "自动复制回答到剪贴板",
	"Role": "角色",
	"Rosé Pine": "Rosé Pine",
	"Rosé Pine Dawn": "Rosé Pine Dawn",
	"Save": "保存",
	"Save & Create": "保存并创建",
	"Save & Submit": "保存并提交",
	"Save & Update": "保存并更新",
	"Saving chat logs directly to your browser's storage is no longer supported. Please take a moment to download and delete your chat logs by clicking the button below. Don't worry, you can easily re-import your chat logs to the backend through": "不再支持直接将聊天记录保存到浏览器存储中。请点击下面的按钮下载并删除您的聊天记录。别担心，您可以通过轻松地将聊天记录重新导入到后端",
	"Scan": "扫描",
	"Scan complete!": "扫描完成！",
	"Scan for documents from {{path}}": "从 {{path}} 扫描文档",
	"Search": "搜索",
	"Search a model": "",
	"Search Documents": "搜索文档",
	"Search Prompts": "搜索提示词",
	"See readme.md for instructions": "查看 readme.md 以获取说明",
	"See what's new": "查看最新内容",
	"Seed": "种子",
	"Select a mode": "选择一个模式",
	"Select a model": "选择一个模型",
	"Select an Ollama instance": "选择一个Ollama实例",
	"Send a Message": "发送消息",
	"Send message": "发送消息",
	"Server connection verified": "已验证服务器连接",
	"Set as default": "设为默认",
	"Set Default Model": "设置默认模型",
	"Set Image Size": "设置图片大小",
	"Set Steps": "设置步骤",
	"Set Title Auto-Generation Model": "设置标题自动生成模型",
	"Set Voice": "设置声音",
	"Settings": "设置",
	"Settings saved successfully!": "设置已保存",
	"Share": "",
	"Share Chat": "",
	"Share to OpenWebUI Community": "分享到OpenWebUI社区",
	"short-summary": "简短总结",
	"Show": "显示",
	"Show Additional Params": "显示额外参数",
	"Show shortcuts": "显示快捷方式",
	"Showcased creativity": "",
	"sidebar": "侧边栏",
	"Sign in": "登录",
	"Sign Out": "登出",
	"Sign up": "注册",
	"Signing in": "",
	"Speech recognition error: {{error}}": "语音识别错误：{{error}}",
	"Speech-to-Text Engine": "语音转文字引擎",
	"SpeechRecognition API is not supported in this browser.": "此浏览器不支持SpeechRecognition API。",
	"Stop Sequence": "停止序列",
	"STT Settings": "语音转文字设置",
	"Submit": "提交",
	"Subtitle (e.g. about the Roman Empire)": "",
	"Success": "成功",
	"Successfully updated.": "成功更新。",
	"Sync All": "同步所有",
	"System": "系统",
	"System Prompt": "系统提示",
	"Tags": "标签",
	"Tell us more:": "",
	"Temperature": "温度",
	"Template": "模板",
	"Text Completion": "文本完成",
	"Text-to-Speech Engine": "文本转语音引擎",
	"Tfs Z": "Tfs Z",
	"Thanks for your feedback!": "",
	"Theme": "主题",
	"This ensures that your valuable conversations are securely saved to your backend database. Thank you!": "这确保了您宝贵的对话被安全保存到后端数据库中。谢谢！",
	"This setting does not sync across browsers or devices.": "此设置不会在浏览器或设备之间同步。",
	"Thorough explanation": "",
	"Tip: Update multiple variable slots consecutively by pressing the tab key in the chat input after each replacement.": "提示：在每次替换后，在聊天输入中按Tab键可以连续更新多个变量。",
	"Title": "标题",
	"Title (e.g. Tell me a fun fact)": "",
	"Title Auto-Generation": "标题自动生成",
	"Title Generation Prompt": "自动生成标题的提示词",
	"to": "到",
	"To access the available model names for downloading,": "要访问可下载的模型名称，",
	"To access the GGUF models available for downloading,": "要访问可下载的GGUF模型，",
	"to chat input.": "到聊天输入。",
	"Toggle settings": "切换设置",
	"Toggle sidebar": "切换侧边栏",
	"Top K": "Top K",
	"Top P": "Top P",
	"Trouble accessing Ollama?": "访问Ollama时遇到问题？",
	"TTS Settings": "文本转语音设置",
	"Type Hugging Face Resolve (Download) URL": "输入Hugging Face解析（下载）URL",
	"Uh-oh! There was an issue connecting to {{provider}}.": "哎呀！连接到{{provider}}时出现问题。",
	"Unknown File Type '{{file_type}}', but accepting and treating as plain text": "未知文件类型'{{file_type}}'，将视为纯文本进行处理",
	"Update and Copy Link": "",
	"Update Embedding Model": "",
	"Update embedding model (e.g. {{model}})": "",
	"Update password": "更新密码",
	"Update Reranking Model": "",
	"Update reranking model (e.g. {{model}})": "",
	"Upload a GGUF model": "上传一个GGUF模型",
	"Upload files": "上传文件",
	"Upload Progress": "上传进度",
	"URL Mode": "URL模式",
	"Use '#' in the prompt input to load and select your documents.": "在提示输入中使用'#'来加载和选择你的文档。",
	"Use Gravatar": "使用Gravatar",
	"Use Initials": "",
	"user": "用户",
	"User Permissions": "用户权限",
	"Users": "用户",
	"Utilize": "利用",
	"Valid time units:": "有效时间单位：",
	"variable": "变量",
	"variable to have them replaced with clipboard content.": "变量将被剪贴板内容替换。",
	"Version": "版本",
	"Warning: If you update or change your embedding model, you will need to re-import all documents.": "",
	"Web": "网页",
	"Webhook URL": "",
	"WebUI Add-ons": "WebUI 插件",
	"WebUI Settings": "WebUI 设置",
	"WebUI will make requests to": "WebUI将请求",
	"What’s New in": "最新变化",
	"When history is turned off, new chats on this browser won't appear in your history on any of your devices.": "当历史记录被关闭时，这个浏览器上的新聊天不会出现在你任何设备的历史记录中。",
	"Whisper (Local)": "Whisper（本地）",
	"Write a prompt suggestion (e.g. Who are you?)": "写一个提示建议（例如：你是谁？）",
	"Write a summary in 50 words that summarizes [topic or keyword].": "用50个字写一个总结[主题或关键词]。",
	"You": "你",
	"You're a helpful assistant.": "你是一个有帮助的助手。",
	"You're now logged in.": "已登录。"
}<|MERGE_RESOLUTION|>--- conflicted
+++ resolved
@@ -283,17 +283,9 @@
 	"PDF Extract Images (OCR)": "PDF图像处理(使用OCR)",
 	"pending": "待定",
 	"Permission denied when accessing microphone: {{error}}": "访问麦克风时权限被拒绝：{{error}}",
-<<<<<<< HEAD
-	"Plain text (.txt)": "",
-	"Playground": "Playground",
-	"Positive attitude": "",
-	"Profile Image": "",
-	"Prompt (e.g. Tell me a fun fact about the Roman Empire)": "",
-=======
 	"Playground": "AI 对话游乐场",
 	"Archived Chats": "聊天记录存档",
 	"Profile": "个人资料",
->>>>>>> c7fa024b
 	"Prompt Content": "提示词内容",
 	"Prompt suggestions": "提示词建议",
 	"Prompts": "提示词",
